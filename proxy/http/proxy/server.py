# -*- coding: utf-8 -*-
"""
    proxy.py
    ~~~~~~~~
    ⚡⚡⚡ Fast, Lightweight, Pluggable, TLS interception capable proxy server focused on
    Network monitoring, controls & Application development, testing, debugging.

    :copyright: (c) 2013-present by Abhinav Singh and contributors.
    :license: BSD, see LICENSE for more details.

    .. spelling::

       http
       reusability
"""
import os
import ssl
import time
import errno
import socket
import logging
import threading
import subprocess

from typing import Optional, List, Union, Dict, cast, Any, Tuple

from .plugin import HttpProxyBasePlugin

from ..methods import httpMethods
from ..codes import httpStatusCodes
from ..plugin import HttpProtocolHandlerPlugin
from ..exception import HttpProtocolException, ProxyConnectionFailed
from ..parser import HttpParser, httpParserStates, httpParserTypes
from ..parser.tls import TlsParser, TlsHandshake, tlsContentType, tlsHandshakeType

from ...common.types import Readables, Writables
from ...common.constants import DEFAULT_CA_CERT_DIR, DEFAULT_CA_CERT_FILE, DEFAULT_CA_FILE
from ...common.constants import DEFAULT_CA_KEY_FILE, DEFAULT_CA_SIGNING_KEY_FILE
from ...common.constants import COMMA, DEFAULT_SERVER_RECVBUF_SIZE, DEFAULT_CERT_FILE
from ...common.constants import PROXY_AGENT_HEADER_VALUE, DEFAULT_DISABLE_HEADERS
from ...common.constants import DEFAULT_HTTP_ACCESS_LOG_FORMAT, DEFAULT_HTTPS_ACCESS_LOG_FORMAT
from ...common.constants import DEFAULT_DISABLE_HTTP_PROXY, PLUGIN_PROXY_AUTH
from ...common.utils import build_http_response, text_
from ...common.pki import gen_public_key, gen_csr, sign_csr

from ...core.event import eventNames
from ...core.connection import TcpServerConnection, ConnectionPool
from ...core.connection import TcpConnectionUninitializedException
from ...common.flag import flags

logger = logging.getLogger(__name__)


flags.add_argument(
    '--server-recvbuf-size',
    type=int,
    default=DEFAULT_SERVER_RECVBUF_SIZE,
    help='Default: 1 MB. Maximum amount of data received from the '
    'server in a single recv() operation. Bump this '
    'value for faster downloads at the expense of '
    'increased RAM.',
)

flags.add_argument(
    '--disable-http-proxy',
    action='store_true',
    default=DEFAULT_DISABLE_HTTP_PROXY,
    help='Default: False.  Whether to disable proxy.HttpProxyPlugin.',
)

flags.add_argument(
    '--disable-headers',
    type=str,
    default=COMMA.join(DEFAULT_DISABLE_HEADERS),
    help='Default: None.  Comma separated list of headers to remove before '
    'dispatching client request to upstream server.',
)

flags.add_argument(
    '--ca-key-file',
    type=str,
    default=DEFAULT_CA_KEY_FILE,
    help='Default: None. CA key to use for signing dynamically generated '
    'HTTPS certificates.  If used, must also pass --ca-cert-file and --ca-signing-key-file',
)

flags.add_argument(
    '--ca-cert-dir',
    type=str,
    default=DEFAULT_CA_CERT_DIR,
    help='Default: ~/.proxy.py. Directory to store dynamically generated certificates. '
    'Also see --ca-key-file, --ca-cert-file and --ca-signing-key-file',
)

flags.add_argument(
    '--ca-cert-file',
    type=str,
    default=DEFAULT_CA_CERT_FILE,
    help='Default: None. Signing certificate to use for signing dynamically generated '
    'HTTPS certificates.  If used, must also pass --ca-key-file and --ca-signing-key-file',
)

flags.add_argument(
    '--ca-file',
    type=str,
    default=str(DEFAULT_CA_FILE),
    help='Default: ' + str(DEFAULT_CA_FILE) +
    '. Provide path to custom CA bundle for peer certificate verification',
)

flags.add_argument(
    '--ca-signing-key-file',
    type=str,
    default=DEFAULT_CA_SIGNING_KEY_FILE,
    help='Default: None. CA signing key to use for dynamic generation of '
    'HTTPS certificates.  If used, must also pass --ca-key-file and --ca-cert-file',
)

flags.add_argument(
    '--cert-file',
    type=str,
    default=DEFAULT_CERT_FILE,
    help='Default: None. Server certificate to enable end-to-end TLS encryption with clients. '
    'If used, must also pass --key-file.',
)

flags.add_argument(
    '--auth-plugin',
    type=str,
    default=PLUGIN_PROXY_AUTH,
    help='Default: ' + PLUGIN_PROXY_AUTH + '.  ' +
    'Auth plugin to use instead of default basic auth plugin.',
)


class HttpProxyPlugin(HttpProtocolHandlerPlugin):
    """HttpProtocolHandler plugin which implements HttpProxy specifications."""

    PROXY_TUNNEL_ESTABLISHED_RESPONSE_PKT = memoryview(
        build_http_response(
            httpStatusCodes.OK,
            reason=b'Connection established',
        ),
    )

    # Used to synchronization during certificate generation and
    # connection pool operations.
    lock = threading.Lock()

    # Shared connection pool
    pool = ConnectionPool()

    def __init__(
            self,
            *args: Any, **kwargs: Any,
    ) -> None:
        super().__init__(*args, **kwargs)
        self.start_time: float = time.time()
        self.upstream: Optional[TcpServerConnection] = None
        self.response: HttpParser = HttpParser(httpParserTypes.RESPONSE_PARSER)
        self.pipeline_request: Optional[HttpParser] = None
        self.pipeline_response: Optional[HttpParser] = None

        self.plugins: Dict[str, HttpProxyBasePlugin] = {}
        if b'HttpProxyBasePlugin' in self.flags.plugins:
            for klass in self.flags.plugins[b'HttpProxyBasePlugin']:
                instance: HttpProxyBasePlugin = klass(
                    self.uid,
                    self.flags,
                    self.client,
                    self.event_queue,
                )
                self.plugins[instance.name()] = instance

    def tls_interception_enabled(self) -> bool:
        return self.flags.ca_key_file is not None and \
            self.flags.ca_cert_dir is not None and \
            self.flags.ca_signing_key_file is not None and \
            self.flags.ca_cert_file is not None

    def get_descriptors(self) -> Tuple[List[int], List[int]]:
        if not self.request.has_host():
            return [], []
        r: List[int] = []
        w: List[int] = []
        if (
            self.upstream and
            not self.upstream.closed and
            self.upstream.connection
        ):
            r.append(self.upstream.connection.fileno())
        if (
            self.upstream and
            not self.upstream.closed and
            self.upstream.has_buffer() and
            self.upstream.connection
        ):
            w.append(self.upstream.connection.fileno())
        # TODO(abhinavsingh): We need to keep a mapping of plugin and
        # descriptors registered by them, so that within write/read blocks
        # we can invoke the right plugin callbacks.
        for plugin in self.plugins.values():
            plugin_read_desc, plugin_write_desc = plugin.get_descriptors()
            r.extend(plugin_read_desc)
            w.extend(plugin_write_desc)
        return r, w

    def _close_and_release(self) -> bool:
        if self.flags.enable_conn_pool:
            assert self.upstream and not self.upstream.closed
            self.upstream.closed = True
            with self.lock:
                self.pool.release(self.upstream)
            self.upstream = None
        return True

    async def write_to_descriptors(self, w: Writables) -> bool:
        if (self.upstream and self.upstream.connection.fileno() not in w) or not self.upstream:
            # Currently, we just call write/read block of each plugins.  It is
            # plugins responsibility to ignore this callback, if passed descriptors
            # doesn't contain the descriptor they registered.
            for plugin in self.plugins.values():
                teardown = plugin.write_to_descriptors(w)
                if teardown:
                    return True
        elif self.request.has_host() and \
                self.upstream and not self.upstream.closed and \
                self.upstream.has_buffer() and \
                self.upstream.connection.fileno() in w:
            logger.debug('Server is write ready, flushing buffer')
            try:
                self.upstream.flush()
            except ssl.SSLWantWriteError:
                logger.warning(
                    'SSLWantWriteError while trying to flush to server, will retry',
                )
                return False
            except BrokenPipeError:
                logger.error(
                    'BrokenPipeError when flushing buffer for server',
                )
                return self._close_and_release()
            except OSError as e:
                logger.exception(
                    'OSError when flushing buffer to server', exc_info=e,
                )
                return self._close_and_release()
        return False

    async def read_from_descriptors(self, r: Readables) -> bool:
        if (
            self.upstream and not
            self.upstream.closed and
            self.upstream.connection.fileno() not in r
        ) or not self.upstream:
            # Currently, we just call write/read block of each plugins.  It is
            # plugins responsibility to ignore this callback, if passed descriptors
            # doesn't contain the descriptor they registered for.
            for plugin in self.plugins.values():
                teardown = plugin.read_from_descriptors(r)
                if teardown:
                    return True
        elif self.request.has_host() \
                and self.upstream \
                and not self.upstream.closed \
<<<<<<< HEAD
                and self.upstream.connection in r:
            # logger.debug('Server is ready for reads, reading...')
=======
                and self.upstream.connection.fileno() in r:
            logger.debug('Server is ready for reads, reading...')
>>>>>>> 57aa6289
            try:
                raw = self.upstream.recv(self.flags.server_recvbuf_size)
            except TimeoutError as e:
                self._close_and_release()
                if e.errno == errno.ETIMEDOUT:
                    logger.warning(
                        '%s:%d timed out on recv' %
                        self.upstream.addr,
                    )
                    return True
                raise e
            except ssl.SSLWantReadError:    # Try again later
                # logger.warning('SSLWantReadError encountered while reading from server, will retry ...')
                return False
            except OSError as e:
                if e.errno == errno.EHOSTUNREACH:
                    logger.warning(
                        '%s:%d unreachable on recv' %
                        self.upstream.addr,
                    )
                if e.errno == errno.ECONNRESET:
                    logger.warning(
                        'Connection reset by upstream: {0}:{1}'.format(
                            *self.upstream.addr,
                        ),
                    )
                else:
                    logger.warning(
                        'Exception while receiving from %s connection#%d with reason %r' %
                        (self.upstream.tag, self.upstream.connection.fileno(), e),
                    )
                return self._close_and_release()

            if raw is None:
                if self.upstream.closed:
                    logger.debug('Server closed connection, tearing down...')
                    return self._close_and_release()
                else:
                    return False
            # parse server response
            tls = TlsParser()
            flag, left = tls.parse(raw.tobytes())
            if tls.content_type == tlsContentType.HANDSHAKE:
                # save
                logger.debug('receive TLS handshake, handshake type = %s', tls.handshake.msg_type)
                import binascii
                open('%s_%s_%s.data'%(text_(self.request.host), self.request.port, tls.handshake.msg_type), 'w+').write(binascii.hexlify(raw).decode('utf-8'))
                if tls.handshake.msg_type == tlsHandshakeType.SERVER_HELLO:
                    logger.debug('got TLS SERVER_HELLO response, session_id = |%s|', binascii.hexlify(tls.handshake.server_hello.session_id))
                    logger.debug('server hello : %s', tls.handshake.server_hello.format())
                    self.upstream.session_id = tls.handshake.server_hello.session_id
                    # self.upstream.handshake[tlsHandshakeType.SERVER_HELLO] = raw.tobytes()
                    self.upstream.handshake[tlsHandshakeType.SERVER_HELLO] = tls.build()
                    # parse remain
                    flag, left = tls.parse(left)
                    logger.debug('flag = %s, msg_type = %s', flag, tls.handshake.msg_type)
                    if tls.handshake.msg_type == tlsHandshakeType.CERTIFICATE:
                        self.upstream.handshake[tlsHandshakeType.CERTIFICATE] = tls.build()
                    # parse remain
                    if len(left):
                        flag, left = tls.parse(left)
                        logger.debug('flag = %s, msg_type = %s', flag, tls.handshake.msg_type)
                        if tls.handshake.msg_type == tlsHandshakeType.SERVER_KEY_EXCHANGE:
                            self.upstream.handshake[tlsHandshakeType.SERVER_KEY_EXCHANGE] = tls.build()
            for plugin in self.plugins.values():
                raw = plugin.handle_upstream_chunk(raw)

            # parse incoming response packet
            # only for non-https requests and when
            # tls interception is enabled
            if not self.request.is_https_tunnel:
                # See https://github.com/abhinavsingh/proxy.py/issues/127 for why
                # currently response parsing is disabled when TLS interception is enabled.
                #
                # or self.tls_interception_enabled():
                if self.response.is_complete:
                    self.handle_pipeline_response(raw)
                else:
                    # TODO(abhinavsingh): Remove .tobytes after parser is
                    # memoryview compliant
                    chunk = raw.tobytes()
                    self.response.parse(chunk)
                    self.emit_response_events(len(chunk))
            else:
                self.response.total_size += len(raw)
            # queue raw data for client
            self.client.queue(raw)
        return False

    def on_client_connection_close(self) -> None:
        if not self.request.has_host():
            return

        context = {
            'client_ip': None if not self.client.addr else self.client.addr[0],
            'client_port': None if not self.client.addr else self.client.addr[1],
            'server_host': text_(self.upstream.addr[0] if self.upstream else None),
            'server_port': text_(self.upstream.addr[1] if self.upstream else None),
            'connection_time_ms': '%.2f' % ((time.time() - self.start_time) * 1000),
            # Request
            'request_method': text_(self.request.method),
            'request_path': text_(self.request.path),
            'request_bytes': self.request.total_size,
            'request_code': self.request.code,
            'request_ua': self.request.header(b'user-agent')
            if self.request.has_header(b'user-agent')
            else None,
            'request_reason': self.request.reason,
            'request_version': self.request.version,
            # Response
            'response_bytes': self.response.total_size,
            'response_code': text_(self.response.code),
            'response_reason': text_(self.response.reason),
        }
        if self.flags.enable_proxy_protocol:
            assert self.request.protocol and self.request.protocol.family
            context.update({
                'protocol': {
                    'family': text_(self.request.protocol.family),
                },
            })
            if self.request.protocol.source:
                context.update({
                    'protocol': {
                        'source_ip': text_(self.request.protocol.source[0]),
                        'source_port': self.request.protocol.source[1],
                    },
                })
            if self.request.protocol.destination:
                context.update({
                    'protocol': {
                        'destination_ip': text_(self.request.protocol.destination[0]),
                        'destination_port': self.request.protocol.destination[1],
                    },
                })

        log_handled = False
        for plugin in self.plugins.values():
            ctx = plugin.on_access_log(context)
            if ctx is None:
                log_handled = True
                break
            context = ctx
        if not log_handled:
            self.access_log(context)

        # Note that, server instance was initialized
        # but not necessarily the connection object exists.
        #
        # Unfortunately this is still being called when an upstream
        # server connection was never established.  This is done currently
        # to assist proxy pool plugin to close its upstream proxy connections.
        #
        # In short, treat on_upstream_connection_close as on_client_connection_close
        # equivalent within proxy plugins.
        #
        # Invoke plugin.on_upstream_connection_close
        for plugin in self.plugins.values():
            plugin.on_upstream_connection_close()

        # If server was never initialized or was _close_and_release
        if self.upstream is None:
            return

        if self.flags.enable_conn_pool:
            # Release the connection for reusability
            with self.lock:
                self.pool.release(self.upstream)
            return

        try:
            try:
                self.upstream.connection.shutdown(socket.SHUT_WR)
            except OSError:
                pass
            finally:
                # TODO: Unwrap if wrapped before close?
                self.upstream.connection.close()
        except TcpConnectionUninitializedException:
            pass
        finally:
            logger.debug(
                'Closed server connection, has buffer %s' %
                self.upstream.has_buffer(),
            )

    def access_log(self, log_attrs: Dict[str, Any]) -> None:
        access_log_format = DEFAULT_HTTPS_ACCESS_LOG_FORMAT
        if not self.request.is_https_tunnel:
            access_log_format = DEFAULT_HTTP_ACCESS_LOG_FORMAT
        logger.info(access_log_format.format_map(log_attrs))

    def on_response_chunk(self, chunk: List[memoryview]) -> List[memoryview]:
        # TODO: Allow to output multiple access_log lines
        # for each request over a pipelined HTTP connection (not for HTTPS).
        # However, this must also be accompanied by resetting both request
        # and response objects.
        #
        # if not self.request.is_https_tunnel and \
        #         self.response.is_complete:
        #     self.access_log()
        return chunk

    # Can return None to tear down connection
    def on_client_data(self, raw: memoryview) -> Optional[memoryview]:
        if not self.request.has_host():
            return raw

        # For scenarios when an upstream connection was never established,
        # let plugin do whatever they wish to.  These are special scenarios
        # where plugins are trying to do something magical.  Within the core
        # we don't know the context.  In fact, we are not even sure if data
        # exchanged is http spec compliant.
        #
        # Hence, here we pass raw data to HTTP proxy plugins as is.
        #
        # We only call handle_client_data once original request has been
        # completely received
        if not self.upstream:
            for plugin in self.plugins.values():
                o = plugin.handle_client_data(raw)
                if o is None:
                    return None
                raw = o
        elif self.upstream and not self.upstream.closed:
            # For http proxy requests, handle pipeline case.
            # We also handle pipeline scenario for https proxy
            # requests is TLS interception is enabled.
            if self.request.is_complete and (
                    not self.request.is_https_tunnel or
                    self.tls_interception_enabled()
            ):
                if self.pipeline_request is not None and \
                        self.pipeline_request.is_connection_upgrade:
                    # Previous pipelined request was a WebSocket
                    # upgrade request. Incoming client data now
                    # must be treated as WebSocket protocol packets.
                    self.upstream.queue(raw)
                    return None

                if self.pipeline_request is None:
                    # For pipeline requests, we never
                    # want to use --enable-proxy-protocol flag
                    # as proxy protocol header will not be present
                    self.pipeline_request = HttpParser(
                        httpParserTypes.REQUEST_PARSER,
                    )

                # TODO(abhinavsingh): Remove .tobytes after parser is
                # memoryview compliant
                self.pipeline_request.parse(raw.tobytes())
                if self.pipeline_request.is_complete:
                    for plugin in self.plugins.values():
                        assert self.pipeline_request is not None
                        r = plugin.handle_client_request(self.pipeline_request)
                        if r is None:
                            return None
                        self.pipeline_request = r
                    assert self.pipeline_request is not None
                    # TODO(abhinavsingh): Remove memoryview wrapping here after
                    # parser is fully memoryview compliant
                    self.upstream.queue(
                        memoryview(
                            self.pipeline_request.build(),
                        ),
                    )
                    if not self.pipeline_request.is_connection_upgrade:
                        self.pipeline_request = None
            # For scenarios where we cannot peek into the data,
            # simply queue for upstream server.
            else:
                if self.request.is_https_tunnel():
                    # parse raw
                    # parse server response
                    tls = TlsParser()
                    tls.parse(raw)
                    if tls.content_type == tlsContentType.HANDSHAKE:
                        # save
                        import binascii
                        logger.debug('receive client tls handshake, handshake type = %s', tls.handshake.msg_type)
                        if tls.handshake.msg_type == tlsHandshakeType.CLIENT_HELLO:
                            logger.debug('client hello : %s', tls.handshake.client_hello.format())
                            # connection reused
                            if tlsHandshakeType.SERVER_HELLO in self.upstream.handshake:
                                # send cached SERVER HELLO response to client
                                logger.debug('return cached SERVER HELLO to client')
                                data = self.upstream.handshake[tlsHandshakeType.SERVER_HELLO] + self.upstream.handshake[tlsHandshakeType.CERTIFICATE] + \
                                    self.upstream.handshake[tlsHandshakeType.SERVER_KEY_EXCHANGE]
                                self.client.queue(memoryview(data))
                                return None
                    # check if close_notify
                    bs = raw.tobytes()
                    logger.debug(bs)
                    logger.debug('bs[0] = |%s|', bs[0])
                    if bs[0] == 0x15:
                        logger.debug('close notify, just ignore')
                        return None
                    else:
                        logger.debug('not close notify')
                self.upstream.queue(raw)
            return None
        return raw

    def on_request_complete(self) -> Union[socket.socket, bool]:
        if not self.request.has_host():
            return False

        self.emit_request_complete()

        # Invoke plugin.before_upstream_connection
        #
        # before_upstream_connection can:
        # 1) Raise HttpRequestRejected exception to reject the connection
        # 2) return None to continue without establishing an upstream server connection
        #    e.g. for scenarios when plugins want to return response from cache, or,
        #    via out-of-band over the network request.
        do_connect = True
        for plugin in self.plugins.values():
            r = plugin.before_upstream_connection(self.request)
            if r is None:
                do_connect = False
                break
            self.request = r

        # Connect to upstream
        if do_connect:
            self.connect_upstream()

        # Invoke plugin.handle_client_request
        for plugin in self.plugins.values():
            assert self.request is not None
            r = plugin.handle_client_request(self.request)
            if r is not None:
                self.request = r
            else:
                return False

        # For https requests, respond back with tunnel established response.
        # Optionally, setup interceptor if TLS interception is enabled.
        if self.upstream:
            if self.request.is_https_tunnel:
                self.client.queue(
                    HttpProxyPlugin.PROXY_TUNNEL_ESTABLISHED_RESPONSE_PKT,
                )
                if self.tls_interception_enabled():
                    return self.intercept()
            # If an upstream server connection was established for http request,
            # queue the request for upstream server.
            else:
                # - proxy-connection header is a mistake, it doesn't seem to be
                #   officially documented in any specification, drop it.
                # - proxy-authorization is of no use for upstream, remove it.
                self.request.del_headers(
                    [b'proxy-authorization', b'proxy-connection'],
                )
                # - For HTTP/1.0, connection header defaults to close
                # - For HTTP/1.1, connection header defaults to keep-alive
                # Respect headers sent by client instead of manipulating
                # Connection or Keep-Alive header.  However, note that per
                # https://developer.mozilla.org/en-US/docs/Web/HTTP/Headers/Connection
                # connection headers are meant for communication between client and
                # first intercepting proxy.
                self.request.add_headers(
                    [(b'Via', b'1.1 %s' % PROXY_AGENT_HEADER_VALUE)],
                )
                # Disable args.disable_headers before dispatching to upstream
                self.upstream.queue(
                    memoryview(
                        self.request.build(
                            disable_headers=self.flags.disable_headers,
                        ),
                    ),
                )
        return False

    def handle_pipeline_response(self, raw: memoryview) -> None:
        if self.pipeline_response is None:
            self.pipeline_response = HttpParser(
                httpParserTypes.RESPONSE_PARSER,
            )
        # TODO(abhinavsingh): Remove .tobytes after parser is memoryview
        # compliant
        self.pipeline_response.parse(raw.tobytes())
        if self.pipeline_response.is_complete:
            self.pipeline_response = None

    def connect_upstream(self) -> None:
        host, port = self.request.host, self.request.port
        if host and port:
            if self.flags.enable_conn_pool:
                with self.lock:
                    created, self.upstream = self.pool.acquire(
                        text_(host), port,
                    )
            else:
                created, self.upstream = True, TcpServerConnection(
                    text_(host), port,
                )
            if not created:
                # NOTE: Acquired connection might be in an unusable state.
                #
                # This can only be confirmed by reading from connection.
                # For stale connections, we will receive None, indicating
                # to drop the connection.
                #
                # If that happen, we must acquire a fresh connection.
                logger.info(
                    'Reusing connection to upstream %s:%d' %
                    (text_(host), port),
                )
                return
            try:
                logger.debug(
                    'Connecting to upstream %s:%d' %
                    (text_(host), port),
                )
                # Invoke plugin.resolve_dns
                upstream_ip, source_addr = None, None
                for plugin in self.plugins.values():
                    upstream_ip, source_addr = plugin.resolve_dns(
                        text_(host), port,
                    )
                    if upstream_ip or source_addr:
                        break
                # Connect with overridden upstream IP and source address
                # if any of the plugin returned a non-null value.
                self.upstream.connect(
                    addr=None if not upstream_ip else (
                        upstream_ip, port,
                    ), source_address=source_addr,
                )
                self.upstream.connection.setblocking(False)
                logger.debug(
                    'Connected to upstream %s:%s' %
                    (text_(host), port),
                )
            except Exception as e:  # TimeoutError, socket.gaierror
                logger.warning(
                    'Unable to connect with upstream %s:%d due to %s' % (
                        text_(host), port, str(e),
                    ),
                )
                if self.flags.enable_conn_pool:
                    with self.lock:
                        self.pool.release(self.upstream)
                raise ProxyConnectionFailed(
                    text_(host), port, repr(e),
                ) from e
        else:
            logger.exception('Both host and port must exist')
            raise HttpProtocolException()

    #
    # Interceptor related methods
    #

    def gen_ca_signed_certificate(
            self, cert_file_path: str, certificate: Dict[str, Any],
    ) -> None:
        '''CA signing key (default) is used for generating a public key
        for common_name, if one already doesn't exist.  Using generated
        public key a CSR request is generated, which is then signed by
        CA key and secret.  Again this process only happen if signed
        certificate doesn't already exist.

        returns signed certificate path.'''
        assert(
            self.request.host and self.flags.ca_cert_dir and self.flags.ca_signing_key_file and
            self.flags.ca_key_file and self.flags.ca_cert_file
        )

        upstream_subject = {s[0][0]: s[0][1] for s in certificate['subject']}
        public_key_path = os.path.join(
            self.flags.ca_cert_dir,
            '{0}.{1}'.format(text_(self.request.host), 'pub'),
        )
        private_key_path = self.flags.ca_signing_key_file
        private_key_password = ''

        # Build certificate subject
        keys = {
            'CN': 'commonName',
            'C': 'countryName',
            'ST': 'stateOrProvinceName',
            'L': 'localityName',
            'O': 'organizationName',
            'OU': 'organizationalUnitName',
        }
        subject = ''
        for key in keys:
            if upstream_subject.get(keys[key], None):
                subject += '/{0}={1}'.format(
                    key,
                    upstream_subject.get(keys[key]),
                )
        alt_subj_names = [text_(self.request.host)]
        validity_in_days = 365 * 2
        timeout = 10

        # Generate a public key for the common name
        if not os.path.isfile(public_key_path):
            logger.debug('Generating public key %s', public_key_path)
            resp = gen_public_key(
                public_key_path=public_key_path, private_key_path=private_key_path,
                private_key_password=private_key_password, subject=subject, alt_subj_names=alt_subj_names,
                validity_in_days=validity_in_days, timeout=timeout,
            )
            assert(resp is True)

        csr_path = os.path.join(
            self.flags.ca_cert_dir,
            '{0}.{1}'.format(text_(self.request.host), 'csr'),
        )

        # Generate a CSR request for this common name
        if not os.path.isfile(csr_path):
            logger.debug('Generating CSR %s', csr_path)
            resp = gen_csr(
                csr_path=csr_path, key_path=private_key_path, password=private_key_password,
                crt_path=public_key_path, timeout=timeout,
            )
            assert(resp is True)

        ca_key_path = self.flags.ca_key_file
        ca_key_password = ''
        ca_crt_path = self.flags.ca_cert_file
        serial = self.uid.int

        # Sign generated CSR
        if not os.path.isfile(cert_file_path):
            logger.debug('Signing CSR %s', cert_file_path)
            resp = sign_csr(
                csr_path=csr_path, crt_path=cert_file_path, ca_key_path=ca_key_path,
                ca_key_password=ca_key_password, ca_crt_path=ca_crt_path,
                serial=str(serial), alt_subj_names=alt_subj_names,
                validity_in_days=validity_in_days, timeout=timeout,
            )
            assert(resp is True)

    @staticmethod
    def generated_cert_file_path(ca_cert_dir: str, host: str) -> str:
        return os.path.join(ca_cert_dir, '%s.pem' % host)

    def generate_upstream_certificate(
            self, certificate: Dict[str, Any],
    ) -> str:
        if not (
            self.flags.ca_cert_dir and self.flags.ca_signing_key_file and
            self.flags.ca_cert_file and self.flags.ca_key_file
        ):
            raise HttpProtocolException(
                f'For certificate generation all the following flags are mandatory: '
                f'--ca-cert-file:{ self.flags.ca_cert_file }, '
                f'--ca-key-file:{ self.flags.ca_key_file }, '
                f'--ca-signing-key-file:{ self.flags.ca_signing_key_file }',
            )
        cert_file_path = HttpProxyPlugin.generated_cert_file_path(
            self.flags.ca_cert_dir, text_(self.request.host),
        )
        with self.lock:
            if not os.path.isfile(cert_file_path):
                self.gen_ca_signed_certificate(cert_file_path, certificate)
        return cert_file_path

    def intercept(self) -> Union[socket.socket, bool]:
        # Perform SSL/TLS handshake with upstream
        self.wrap_server()
        # Generate certificate and perform handshake with client
        # wrap_client also flushes client data before wrapping
        # sending to client can raise, handle expected exceptions
        self.wrap_client()
        # Update all plugin connection reference
        # TODO(abhinavsingh): Is this required?
        for plugin in self.plugins.values():
            plugin.client._conn = self.client.connection
        return self.client.connection

    def wrap_server(self) -> bool:
        assert self.upstream is not None
        assert isinstance(self.upstream.connection, socket.socket)
        do_close = False
        try:
            self.upstream.wrap(text_(self.request.host), self.flags.ca_file)
        except ssl.SSLCertVerificationError:    # Server raised certificate verification error
            # When --disable-interception-on-ssl-cert-verification-error flag is on,
            # we will cache such upstream hosts and avoid intercepting them for future
            # requests.
            logger.warning(
                'ssl.SSLCertVerificationError: ' +
                'Server raised cert verification error for upstream: {0}'.format(
                    self.upstream.addr[0],
                ),
            )
            do_close = True
        except ssl.SSLError as e:
            if e.reason == 'SSLV3_ALERT_HANDSHAKE_FAILURE':
                logger.warning(
                    '{0}: '.format(e.reason) +
                    'Server raised handshake alert failure for upstream: {0}'.format(
                        self.upstream.addr[0],
                    ),
                )
            else:
                logger.exception(
                    'SSLError when wrapping client for upstream: {0}'.format(
                        self.upstream.addr[0],
                    ), exc_info=e,
                )
            do_close = True
        finally:
            if do_close:
                raise HttpProtocolException(
                    'Exception when wrapping server for interception',
                )
        assert isinstance(self.upstream.connection, ssl.SSLSocket)
        return False

    def wrap_client(self) -> bool:
        assert self.upstream is not None and self.flags.ca_signing_key_file is not None
        assert isinstance(self.upstream.connection, ssl.SSLSocket)
        do_close = False
        try:
            # TODO: Perform async certificate generation
            generated_cert = self.generate_upstream_certificate(
                cast(Dict[str, Any], self.upstream.connection.getpeercert()),
            )
            self.client.wrap(self.flags.ca_signing_key_file, generated_cert)
        except subprocess.TimeoutExpired as e:  # Popen communicate timeout
            logger.exception(
                'TimeoutExpired during certificate generation', exc_info=e,
            )
            do_close = True
        except ssl.SSLCertVerificationError:    # Client raised certificate verification error
            # When --disable-interception-on-ssl-cert-verification-error flag is on,
            # we will cache such upstream hosts and avoid intercepting them for future
            # requests.
            logger.warning(
                'ssl.SSLCertVerificationError: ' +
                'Client raised cert verification error for upstream: {0}'.format(
                    self.upstream.addr[0],
                ),
            )
            do_close = True
        except ssl.SSLEOFError as e:
            logger.warning(
                'ssl.SSLEOFError {0} when wrapping client for upstream: {1}'.format(
                    str(e), self.upstream.addr[0],
                ),
            )
            do_close = True
        except ssl.SSLError as e:
            if e.reason in ('TLSV1_ALERT_UNKNOWN_CA', 'UNSUPPORTED_PROTOCOL'):
                logger.warning(
                    '{0}: '.format(e.reason) +
                    'Client raised cert verification error for upstream: {0}'.format(
                        self.upstream.addr[0],
                    ),
                )
            else:
                logger.exception(
                    'OSError when wrapping client for upstream: {0}'.format(
                        self.upstream.addr[0],
                    ), exc_info=e,
                )
            do_close = True
        except BrokenPipeError:
            logger.error(
                'BrokenPipeError when wrapping client for upstream: {0}'.format(
                    self.upstream.addr[0],
                ),
            )
            do_close = True
        except OSError as e:
            logger.exception(
                'OSError when wrapping client for upstream: {0}'.format(
                    self.upstream.addr[0],
                ), exc_info=e,
            )
            do_close = True
        finally:
            if do_close:
                raise HttpProtocolException(
                    'Exception when wrapping client for interception',
                )
        logger.debug('TLS intercepting using %s', generated_cert)
        return False

    #
    # Event emitter callbacks
    #

    def emit_request_complete(self) -> None:
        if not self.flags.enable_events:
            return
        assert self.request.port
        self.event_queue.publish(
            request_id=self.uid.hex,
            event_name=eventNames.REQUEST_COMPLETE,
            event_payload={
                'url': text_(self.request.path)
                if self.request.is_https_tunnel
                else 'http://%s:%d%s' % (text_(self.request.host), self.request.port, text_(self.request.path)),
                'method': text_(self.request.method),
                'headers': {}
                if not self.request.headers else
                {
                    text_(k): text_(v[1])
                    for k, v in self.request.headers.items()
                },
                'body': text_(self.request.body)
                if self.request.method == httpMethods.POST
                else None,
            },
            publisher_id=self.__class__.__name__,
        )

    def emit_response_events(self, chunk_size: int) -> None:
        if not self.flags.enable_events:
            return
        if self.response.is_complete:
            self.emit_response_complete()
        elif self.response.state == httpParserStates.RCVING_BODY:
            self.emit_response_chunk_received(chunk_size)
        elif self.response.state == httpParserStates.HEADERS_COMPLETE:
            self.emit_response_headers_complete()

    def emit_response_headers_complete(self) -> None:
        if not self.flags.enable_events:
            return
        self.event_queue.publish(
            request_id=self.uid.hex,
            event_name=eventNames.RESPONSE_HEADERS_COMPLETE,
            event_payload={
                'headers': {}
                if not self.response.headers else
                {
                    text_(k): text_(v[1])
                    for k, v in self.response.headers.items()
                },
            },
            publisher_id=self.__class__.__name__,
        )

    def emit_response_chunk_received(self, chunk_size: int) -> None:
        if not self.flags.enable_events:
            return
        self.event_queue.publish(
            request_id=self.uid.hex,
            event_name=eventNames.RESPONSE_CHUNK_RECEIVED,
            event_payload={
                'chunk_size': chunk_size,
                'encoded_chunk_size': chunk_size,
            },
            publisher_id=self.__class__.__name__,
        )

    def emit_response_complete(self) -> None:
        if not self.flags.enable_events:
            return
        self.event_queue.publish(
            request_id=self.uid.hex,
            event_name=eventNames.RESPONSE_COMPLETE,
            event_payload={
                'encoded_response_size': self.response.total_size,
            },
            publisher_id=self.__class__.__name__,
        )<|MERGE_RESOLUTION|>--- conflicted
+++ resolved
@@ -263,13 +263,8 @@
         elif self.request.has_host() \
                 and self.upstream \
                 and not self.upstream.closed \
-<<<<<<< HEAD
-                and self.upstream.connection in r:
-            # logger.debug('Server is ready for reads, reading...')
-=======
                 and self.upstream.connection.fileno() in r:
             logger.debug('Server is ready for reads, reading...')
->>>>>>> 57aa6289
             try:
                 raw = self.upstream.recv(self.flags.server_recvbuf_size)
             except TimeoutError as e:
