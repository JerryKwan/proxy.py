# -*- coding: utf-8 -*-
"""
    proxy.py
    ~~~~~~~~
    ⚡⚡⚡ Fast, Lightweight, Pluggable, TLS interception capable proxy server focused on
    Network monitoring, controls & Application development, testing, debugging.

    :copyright: (c) 2013-present by Abhinav Singh and contributors.
    :license: BSD, see LICENSE for more details.
"""
import ssl
import socket

from typing import Optional, Union, Tuple, Dict

from ...common.utils import new_socket_connection

from .connection import TcpConnection, TcpConnectionUninitializedException
from .types import tcpConnectionTypes


class TcpServerConnection(TcpConnection):
    """A buffered server connection object."""

    def __init__(self, host: str, port: int) -> None:
        super().__init__(tcpConnectionTypes.SERVER)
        self._conn: Optional[Union[ssl.SSLSocket, socket.socket]] = None
        self.addr: Tuple[str, int] = (host, int(port))
        self.closed = True
<<<<<<< HEAD
        self.handshake: Dict(int, bytes) = {}
=======
        self.handshake: Dict[int, bytes] = {}
>>>>>>> 260819f6
        self.session_id: Optional[bytes] = None

    @property
    def connection(self) -> Union[ssl.SSLSocket, socket.socket]:
        if self._conn is None:
            raise TcpConnectionUninitializedException()
        return self._conn

    def connect(
            self,
            addr: Optional[Tuple[str, int]] = None,
            source_address: Optional[Tuple[str, int]] = None,
    ) -> None:
        if self._conn is None:
            self._conn = new_socket_connection(
                addr or self.addr, source_address=source_address,
            )
            self.closed = False

    def wrap(self, hostname: str, ca_file: Optional[str]) -> None:
        ctx = ssl.create_default_context(
            ssl.Purpose.SERVER_AUTH, cafile=ca_file,
        )
        ctx.options |= ssl.OP_NO_SSLv2 | ssl.OP_NO_SSLv3 | ssl.OP_NO_TLSv1 | ssl.OP_NO_TLSv1_1
        ctx.check_hostname = True
        self.connection.setblocking(True)
        self._conn = ctx.wrap_socket(
            self.connection,
            server_hostname=hostname,
        )
        self.connection.setblocking(False)<|MERGE_RESOLUTION|>--- conflicted
+++ resolved
@@ -27,11 +27,7 @@
         self._conn: Optional[Union[ssl.SSLSocket, socket.socket]] = None
         self.addr: Tuple[str, int] = (host, int(port))
         self.closed = True
-<<<<<<< HEAD
-        self.handshake: Dict(int, bytes) = {}
-=======
         self.handshake: Dict[int, bytes] = {}
->>>>>>> 260819f6
         self.session_id: Optional[bytes] = None
 
     @property
